--- conflicted
+++ resolved
@@ -118,13 +118,8 @@
         format!("{} {}", self.xes, self.x.tostring())
     }
 
-<<<<<<< HEAD
     /// convert back to regular form
-    pub fn redc(&mut self) -> Big {
-=======
-    // convert back to regular form
     pub fn redc(&self) -> Big {
->>>>>>> e63b8f37
         if MODTYPE != ModType::PseudoMersenne && MODTYPE != ModType::GeneralisedMersenne {
             let mut d = DBig::new_scopy(&(self.x));
             return FP::modulo(&mut d);
@@ -202,13 +197,8 @@
         Big::new()
     }
 
-<<<<<<< HEAD
     /// convert to string
-    pub fn tostring(&mut self) -> String {
-=======
-    // convert to string
     pub fn tostring(&self) -> String {
->>>>>>> e63b8f37
         self.redc().tostring()
     }
 
@@ -430,16 +420,10 @@
         }
     }
 
-<<<<<<< HEAD
     /// Return this^(p-3)/4 or this^(p-5)/8
     ///
     /// https://eprint.iacr.org/2018/1038
-    pub fn fpow(&mut self) -> FP {
-=======
-    // See eprint paper https://eprint.iacr.org/2018/1038
-    // return this^(p-3)/4 or this^(p-5)/8
     pub fn fpow(&self) -> FP {
->>>>>>> e63b8f37
         let ac: [isize; 11] = [1, 2, 3, 6, 12, 15, 30, 60, 120, 240, 255];
         let mut xp: [FP; 11] = [
             FP::new(),
@@ -720,14 +704,9 @@
             return r;
         }
     }
-<<<<<<< HEAD
 
     /// return jacobi symbol (this/Modulus)
-    pub fn jacobi(&mut self) -> isize {
-=======
-    // return jacobi symbol (this/Modulus)
     pub fn jacobi(&self) -> isize {
->>>>>>> e63b8f37
         let p = Big::new_ints(&rom::MODULUS);
         let mut w = self.redc();
         return w.jacobi(&p);
