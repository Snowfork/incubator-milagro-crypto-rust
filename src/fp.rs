--- conflicted
+++ resolved
@@ -148,13 +148,8 @@
             return t;
         }
 
-<<<<<<< HEAD
-        if MODTYPE==ModType::MONTGOMERY_FRIENDLY {
-            let mut b = BIG::new();
-=======
         if MODTYPE == ModType::MontgomeryFriendly {
             let mut b = Big::new();
->>>>>>> 86263503
             for i in 0..big::NLEN {
                 let x = d.w[i];
 
@@ -722,6 +717,6 @@
     pub fn is_neg(&mut self) -> bool {
         let mut neg_a = self.clone();
         neg_a.neg();
-        BIG::comp(&self.redc(), &neg_a.redc()) > 0
+        Big::comp(&self.redc(), &neg_a.redc()) > 0
     }
 }